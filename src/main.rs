--- conflicted
+++ resolved
@@ -1,12 +1,9 @@
 use ccometixline::cli::Cli;
 use ccometixline::config::{Config, InputData};
 use ccometixline::core::{collect_all_segments, StatusLineGenerator};
-<<<<<<< HEAD
 use ccometixline::ui::run_intro;
-use std::io;
-=======
+
 use std::io::{self, IsTerminal};
->>>>>>> 55488302
 
 fn main() -> Result<(), Box<dyn std::error::Error>> {
     let cli = Cli::parse_args();
@@ -61,23 +58,10 @@
         return Ok(());
     }
 
-<<<<<<< HEAD
     if cli.intro {
         return run_intro();
     }
 
-    if atty::is(atty::Stream::Stdin) {
-        println!("CCometixLine is running in interactive mode. Use --help for options or -i/--intro to run the intro application.");
-        Ok(())
-    } else {
-        // Load configuration
-        let mut config = Config::load().unwrap_or_else(|_| Config::default());
-
-        // Apply theme override if provided
-        if let Some(theme) = cli.theme {
-            config = ccometixline::ui::themes::ThemePresets::get_theme(&theme);
-        }
-=======
     // Handle Claude Code patcher
     if let Some(claude_path) = cli.patch {
         use ccometixline::utils::ClaudeCodePatcher;
@@ -156,24 +140,18 @@
         }
         return Ok(());
     }
-
+  
     // Read Claude Code data from stdin
     let stdin = io::stdin();
     let input: InputData = serde_json::from_reader(stdin.lock())?;
->>>>>>> 55488302
-
-        // Read Claude Code data from stdin
-        let stdin = io::stdin();
-        let input: InputData = serde_json::from_reader(stdin.lock())?;
-
-        // Collect segment data
-        let segments_data = collect_all_segments(&config, &input);
+  
+    // Collect segment data
+    let segments_data = collect_all_segments(&config, &input);
 
         // Render statusline
-        let generator = StatusLineGenerator::new(config);
-        let statusline = generator.generate(segments_data);
+    let generator = StatusLineGenerator::new(config);
+    let statusline = generator.generate(segments_data);
 
-        println!("{}", statusline);
-        Ok(())
-    }
+    println!("{}", statusline);
+    Ok(())
 }