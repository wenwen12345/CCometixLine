--- conflicted
+++ resolved
@@ -25,15 +25,9 @@
 ureq = { version = "2.10", features = ["json"], optional = true }
 semver = { version = "1.0", optional = true }
 chrono = { version = "0.4", features = ["serde"], optional = true }
-<<<<<<< HEAD
-dirs = "5.0"
-atty = "0.2.14"
-=======
+
 dirs = { version = "5.0", optional = true }
 regex = "1.0"
-
-
->>>>>>> 55488302
 
 [features]
 default = ["tui", "self-update"]
